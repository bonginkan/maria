--- conflicted
+++ resolved
@@ -22,12 +22,9 @@
   preferences?: UserPreferences;
   history?: ConversationHistory[];
   currentTask?: string;
-<<<<<<< HEAD
   hasErrors?: boolean;
-=======
   isUrgent?: boolean;
   isInteractive?: boolean;
->>>>>>> dc247846
   metadata?: Record<string, unknown>;
 }
 
